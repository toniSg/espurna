/*

LED MODULE

Copyright (C) 2016-2018 by Xose Pérez <xose dot perez at gmail dot com>

Module key prefix: led

*/

// -----------------------------------------------------------------------------
// LED
// -----------------------------------------------------------------------------

#if LED_SUPPORT

typedef struct {
    unsigned char pin;
    bool reverse;
    unsigned char mode;
    unsigned char relay;
} led_t;

std::vector<led_t> _leds;
bool _led_update = true;            // For relay-based modes

// -----------------------------------------------------------------------------

bool _ledStatus(unsigned char id) {
    if (id >= _ledCount()) return false;
    bool status = digitalRead(_leds[id].pin);
    return _leds[id].reverse ? !status : status;
}

bool _ledStatus(unsigned char id, bool status) {
    if (id >=_ledCount()) return false;
    digitalWrite(_leds[id].pin, _leds[id].reverse ? !status : status);
    return status;
}

bool _ledToggle(unsigned char id) {
    if (id >= _ledCount()) return false;
    return _ledStatus(id, !_ledStatus(id));
}

unsigned char _ledMode(unsigned char id) {
    if (id >= _ledCount()) return false;
    return _leds[id].mode;
}

void _ledMode(unsigned char id, unsigned char mode) {
    if (id >= _ledCount()) return;
    _leds[id].mode = mode;
}

void _ledBlink(unsigned char id, unsigned long delayOff, unsigned long delayOn) {
    if (id >= _ledCount()) return;
    static unsigned long next = millis();
    if (next < millis()) {
        next += (_ledToggle(id) ? delayOn : delayOff);
    }
}

bool _ledKeyCheck(const char * key) {
    return (strncmp(key, "led", 3) == 0);
}

#if WEB_SUPPORT

void _ledWebSocketOnSend(JsonObject& root) {
    if (_ledCount() == 0) return;
    root["ledVisible"] = 1;
    root["ledMode0"] = _ledMode(0);
}

#endif // WEB_SUPPORT

#if MQTT_SUPPORT

void _ledMQTTCallback(unsigned int type, const char * topic, const char * payload) {

    if (type == MQTT_CONNECT_EVENT) {
        char buffer[strlen(MQTT_TOPIC_LED) + 3];
        snprintf_P(buffer, sizeof(buffer), PSTR("%s/+"), MQTT_TOPIC_LED);
        mqttSubscribe(buffer);
    }

    if (type == MQTT_MESSAGE_EVENT) {

        // Match topic
        String t = mqttMagnitude((char *) topic);
        if (!t.startsWith(MQTT_TOPIC_LED)) return;

        // Get led ID
        unsigned int ledID = t.substring(strlen(MQTT_TOPIC_LED)+1).toInt();
        if (ledID >= _ledCount()) {
            DEBUG_MSG_P(PSTR("[LED] Wrong ledID (%d)\n"), ledID);
            return;
        }

        // Check if LED is managed
        if (_ledMode(ledID) != LED_MODE_MQTT) return;

        // get value
        unsigned char value = relayParsePayload(payload);

        // Action to perform
        if (value == 2) {
            _ledToggle(ledID);
        } else {
            _ledStatus(ledID, value == 1);
        }

    }

}

#endif // MQTT_SUPPORT

unsigned char _ledCount() {
    return _leds.size();
}

void _ledClear() {
    _leds.clear();
}

void _ledConfigure() {

    _ledClear();

    unsigned char index = 0;
    while (index < MAX_COMPONENTS) {

        unsigned char pin = getSetting("ledGPIO", index, GPIO_NONE).toInt();
        if (pin == GPIO_NONE) break;

        bool inverse = getSetting("ledLogic", index, 0).toInt() == 1;
        unsigned char mode = getSetting("ledMode", index, index==0 ? LED_MODE_WIFI : LED_MODE_MQTT).toInt();
        unsigned char relayId = getSetting("ledRelay", index, RELAY_NONE).toInt();

<<<<<<< HEAD
        _leds.push_back((led_t) { pin, inverse, mode, relayId });
        pinMode(pin, OUTPUT);
        _ledStatus(index, false);
        ++index;
=======
    #if WEB_SUPPORT
        wsOnSendRegister(_ledWebSocketOnSend);
        wsOnReceiveRegister(_ledWebSocketOnReceive);
    #endif
>>>>>>> 5b62978d

    }

<<<<<<< HEAD
    DEBUG_MSG_P(PSTR("[LED] LEDs: %d\n"), _leds.size());
=======
    // Main callbacks
    espurnaRegisterLoop(ledLoop);
    espurnaRegisterReload(_ledConfigure);
>>>>>>> 5b62978d

    _led_update = true;

}

void _ledLoop() {

    uint8_t wifi_state = wifiState();

    for (unsigned char i=0; i<_leds.size(); i++) {

        if (_ledMode(i) == LED_MODE_WIFI) {

            if (wifi_state & WIFI_STATE_WPS || wifi_state & WIFI_STATE_SMARTCONFIG) {
                _ledBlink(i, 100, 100);
            } else if (wifi_state & WIFI_STATE_STA) {
                _ledBlink(i, 4900, 100);
            } else if (wifi_state & WIFI_STATE_AP) {
                _ledBlink(i, 900, 100);
            } else {
                _ledBlink(i, 500, 500);
            }

            continue;

        }

        if (_ledMode(i) == LED_MODE_FINDME_WIFI) {

            if (wifi_state & WIFI_STATE_WPS || wifi_state & WIFI_STATE_SMARTCONFIG) {
                _ledBlink(i, 100, 100);
            } else if (wifi_state & WIFI_STATE_STA) {
                if (relayStatus(_leds[i].relay-1)) {
                    _ledBlink(i, 4900, 100);
                } else {
                    _ledBlink(i, 100, 4900);
                }
            } else if (wifi_state & WIFI_STATE_AP) {
                if (relayStatus(_leds[i].relay-1)) {
                    _ledBlink(i, 900, 100);
                } else {
                    _ledBlink(i, 100, 900);
                }
            } else {
                _ledBlink(i, 500, 500);
            }

            continue;

        }

        if (_ledMode(i) == LED_MODE_RELAY_WIFI) {

            if (wifi_state & WIFI_STATE_WPS || wifi_state & WIFI_STATE_SMARTCONFIG) {
                _ledBlink(i, 100, 100);
            } else if (wifi_state & WIFI_STATE_STA) {
                if (relayStatus(_leds[i].relay-1)) {
                    _ledBlink(i, 100, 4900);
                } else {
                    _ledBlink(i, 4900, 100);
                }
            } else if (wifi_state & WIFI_STATE_AP) {
                if (relayStatus(_leds[i].relay-1)) {
                    _ledBlink(i, 100, 900);
                } else {
                    _ledBlink(i, 900, 100);
                }
            } else {
                _ledBlink(i, 500, 500);
            }

            continue;

        }

        // Relay-based modes, update only if relays have been updated
        if (!_led_update) continue;

        if (_ledMode(i) == LED_MODE_FOLLOW) {
            if (RELAY_NONE != _leds[i].relay) {
                _ledStatus(i, relayStatus(_leds[i].relay));
            }
            continue;
        }

        if (_ledMode(i) == LED_MODE_FOLLOW_INVERSE) {
            if (RELAY_NONE != _leds[i].relay) {
                _ledStatus(i, !relayStatus(_leds[i].relay));
            }
            continue;
        }

        if (_ledMode(i) == LED_MODE_FINDME) {
            bool status = true;
            for (unsigned char k=0; k<relayCount(); k++) {
                if (relayStatus(k)) {
                    status = false;
                    break;
                }
            }
            _ledStatus(i, status);
            continue;
        }

        if (_ledMode(i) == LED_MODE_RELAY) {
            bool status = false;
            for (unsigned char k=0; k<relayCount(); k++) {
                if (relayStatus(k)) {
                    status = true;
                    break;
                }
            }
            _ledStatus(i, status);
            continue;
        }

        if (_ledMode(i) == LED_MODE_ON) {
            _ledStatus(i, true);
            continue;
        }

        if (_ledMode(i) == LED_MODE_OFF) {
            _ledStatus(i, false);
            continue;
        }

    }

    _led_update = false;

}

// -----------------------------------------------------------------------------

void ledUpdate(bool value) {
    _led_update = value;
}

void ledSetup() {

    _ledConfigure();

    #if MQTT_SUPPORT
        mqttRegister(_ledMQTTCallback);
    #endif

    #if WEB_SUPPORT
        wsOnSendRegister(_ledWebSocketOnSend);
        wsOnAfterParseRegister(_ledConfigure);
    #endif

    // Registers
    espurnaRegisterLoop(_ledLoop);
    settingsRegisterKeyCheck(_ledKeyCheck);

}

#endif // LED_SUPPORT<|MERGE_RESOLUTION|>--- conflicted
+++ resolved
@@ -139,27 +139,14 @@
         unsigned char mode = getSetting("ledMode", index, index==0 ? LED_MODE_WIFI : LED_MODE_MQTT).toInt();
         unsigned char relayId = getSetting("ledRelay", index, RELAY_NONE).toInt();
 
-<<<<<<< HEAD
         _leds.push_back((led_t) { pin, inverse, mode, relayId });
         pinMode(pin, OUTPUT);
         _ledStatus(index, false);
         ++index;
-=======
-    #if WEB_SUPPORT
-        wsOnSendRegister(_ledWebSocketOnSend);
-        wsOnReceiveRegister(_ledWebSocketOnReceive);
-    #endif
->>>>>>> 5b62978d
-
-    }
-
-<<<<<<< HEAD
+
+    }
+
     DEBUG_MSG_P(PSTR("[LED] LEDs: %d\n"), _leds.size());
-=======
-    // Main callbacks
-    espurnaRegisterLoop(ledLoop);
-    espurnaRegisterReload(_ledConfigure);
->>>>>>> 5b62978d
 
     _led_update = true;
 
@@ -302,18 +289,16 @@
 
     _ledConfigure();
 
+    // Callbacks
     #if MQTT_SUPPORT
         mqttRegister(_ledMQTTCallback);
     #endif
-
     #if WEB_SUPPORT
         wsOnSendRegister(_ledWebSocketOnSend);
-        wsOnAfterParseRegister(_ledConfigure);
     #endif
-
-    // Registers
+    settingsRegisterKeyCheck(_ledKeyCheck);
+    espurnaRegisterReload(_ledConfigure);
     espurnaRegisterLoop(_ledLoop);
-    settingsRegisterKeyCheck(_ledKeyCheck);
 
 }
 
