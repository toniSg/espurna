--- conflicted
+++ resolved
@@ -31,25 +31,16 @@
 const inline = require('gulp-inline');
 const inlineImages = require('gulp-css-base64');
 const favicon = require('gulp-base64-favicon');
-<<<<<<< Updated upstream
-=======
 const htmllint = require('gulp-htmllint');
 const log = require('fancy-log');
 const csslint = require('gulp-csslint');
-<<<<<<< HEAD
 const i18n = require('gulp-international');
-
-// -----------------------------------------------------------------------------
->>>>>>> Stashed changes
-=======
 const crass = require('gulp-crass');
 const replace = require('gulp-replace');
->>>>>>> b53a0d0e
 
 const dataFolder = 'espurna/data/';
 const staticFolder = 'espurna/static/';
 
-<<<<<<< HEAD
 // -----------------------------------------------------------------------------
 
 const map = require('map-stream');
@@ -62,18 +53,6 @@
     };
 
     return map(function(file, cb) {
-=======
-var toHeader = function(filename) {
-
-    var source = dataFolder + filename;
-    var destination = staticFolder + filename + '.h';
-    var safename = filename.split('.').join('_');
-
-    var wstream = fs.createWriteStream(destination);
-    wstream.on('error', function (err) {
-        log.error(err);
-    });
->>>>>>> b53a0d0e
 
         var parts = file.path.split("/");
         var filename = parts[parts.length - 1];
@@ -85,30 +64,6 @@
             console.log(err);
         });
 
-<<<<<<< Updated upstream
-    wstream.write('#define ' + safename + '_len ' + data.length + '\n');
-    wstream.write('const uint8_t ' + safename + '[] PROGMEM = {')
-
-<<<<<<< HEAD
-    for (i=0; i<data.length; i++) {
-        if (i % 20 == 0) wstream.write("\n");
-        wstream.write('0x' + ('00' + data[i].toString(16)).slice(-2));
-        if (i<data.length-1) wstream.write(',');
-=======
-    for (var i=0; i<data.length; i++) {
-        if (0 === (i % 20)) {
-            wstream.write('\n');
-        }
-        wstream.write('0x' + ('00' + data[i].toString(16)).slice(-2));
-        if (i < (data.length - 1)) {
-          wstream.write(',');
-        }
->>>>>>> b53a0d0e
-    }
-
-    wstream.write('\n};')
-    wstream.end();
-=======
         var data = fs.readFileSync(file.path);
 
         wstream.write('#define ' + safename + '_len ' + data.length + '\n');
@@ -122,17 +77,15 @@
             }
         }
 
-<<<<<<< HEAD
         wstream.write('\n};');
         wstream.end();
 
         cb(0, file);
 
    });
->>>>>>> Stashed changes
 
 }
-=======
+
 var htmllintReporter = function(filepath, issues) {
 	if (issues.length > 0) {
 		issues.forEach(function (issue) {
@@ -148,58 +101,44 @@
 		process.exitCode = 1;
 	}
 };
->>>>>>> b53a0d0e
 
 gulp.task('build_certs', function() {
     toHeader('server.cer');
     toHeader('server.key');
 });
 
-<<<<<<< HEAD
-=======
 gulp.task('csslint', function() {
     gulp.src('html/*.css').
         pipe(csslint({ids: false})).
         pipe(csslint.formatter());
 });
 
->>>>>>> b53a0d0e
 gulp.task('buildfs_embeded', ['buildfs_inline'], function() {
     gulp.src(dataFolder + 'index.*')
         .pipe(buildHeaderFile());
 });
 
 gulp.task('buildfs_inline', function() {
-<<<<<<< HEAD
     return gulp.src('html/*.html')
-        .pipe(favicon())
-        .pipe(inline({
-            base: 'html/',
-            js: uglify,
-            css: [cleancss, inlineImages],
-=======
-    return gulp.src('html/*.html').
-        pipe(htmllint({
+        .pipe(htmllint({
             'failOnError': true,
             'rules': {
                 'id-class-style': false,
                 'label-req-for': false,
             }
-        }, htmllintReporter)).
-        pipe(favicon()).
-        pipe(inline({
+        }, htmllintReporter))
+        .pipe(favicon())
+        .pipe(inline({
             base: 'html/',
             js: [uglify],
             css: [crass, inlineImages],
->>>>>>> b53a0d0e
             disabledTypes: ['svg', 'img']
-        })).
-        pipe(htmlmin({
+        }))
+        .pipe(htmlmin({
             collapseWhitespace: true,
             removeComments: true,
             minifyCSS: true,
             minifyJS: true
-<<<<<<< HEAD
         }))
         .pipe(i18n({
             warn: true,
@@ -207,16 +146,9 @@
             filename: '${name}.${lang}.${ext}',
             locales: './html/locales/'
         }))
+        .pipe(replace('pure-', 'p-'))
         .pipe(gzip())
         .pipe(gulp.dest(dataFolder));
 })
-=======
-        })).
-        pipe(replace('pure-', 'p-')).
-        pipe(gzip()).
-        pipe(gulp.dest(dataFolder));
-});
-
->>>>>>> b53a0d0e
 
 gulp.task('default', ['buildfs_embeded']);