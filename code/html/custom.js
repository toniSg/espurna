var websock;
var password = false;
var maxNetworks;
var maxSchedules;
var messages = [];
var free_size = 0;
var webhost;

var numChanged = 0;
var numReboot = 0;
var numReconnect = 0;
var numReload = 0;

var useWhite = false;

var now = 0;
var ago = 0;

// -----------------------------------------------------------------------------
// Messages
// -----------------------------------------------------------------------------

function initMessages() {
    messages[1]  = "Remote update started";
    messages[2]  = "OTA update started";
    messages[3]  = "Error parsing data!";
    messages[4]  = "The file does not look like a valid configuration backup or is corrupted";
    messages[5]  = "Changes saved. You should reboot your board now";
    messages[7]  = "Passwords do not match!";
    messages[8]  = "Changes saved";
    messages[9]  = "No changes detected";
    messages[10] = "Session expired, please reload page...";
}

function sensorName(id) {
    var names = [
        "DHT", "Dallas", "Emon Analog", "Emon ADC121", "Emon ADS1X15",
        "HLW8012", "V9261F", "ECH1560", "Analog", "Digital",
        "Events", "PMSX003", "BMX280", "MHZ19", "SI7021",
        "SHT3X I2C", "BH1750"
    ];
    if (1 <= id && id <= names.length) {
        return names[id - 1];
    }
    return null;
}

function magnitudeType(type) {
    var types = [
        "Temperature", "Humidity", "Pressure",
        "Current", "Voltage", "Active Power", "Apparent Power",
        "Reactive Power", "Power Factor", "Energy", "Energy (delta)",
        "Analog", "Digital", "Events",
        "PM1.0", "PM2.5", "PM10", "CO2", "Lux"
    ];
    if (1 <= type && type <= types.length) {
        return types[type - 1];
    }
    return null;
}

function magnitudeError(error) {
    var errors = [
        "OK", "Out of Range", "Warming Up", "Timeout", "Wrong ID",
        "Data Error", "I2C Error", "GPIO Error"
    ];
    if (0 <= error && error < errors.length) {
        return errors[error];
    }
    return "Error " + error;
}

// -----------------------------------------------------------------------------
// Utils
// -----------------------------------------------------------------------------

$.fn.enterKey = function (fnc) {
    return this.each(function () {
        $(this).keypress(function (ev) {
            var keycode = (ev.keyCode ? ev.keyCode : ev.which);
            if (keycode == '13') {
                fnc.call(this, ev);
            }
        })
    })
}

function keepTime() {
    if (0 === now) { return; }
    var date = new Date(now * 1000);
    var text = date.toISOString().substring(0, 19).replace("T", " ");
    $("input[name='now']").val(text);
    $("span[name='now']").html(text);
    $("span[name='ago']").html(ago);
    now++;
    ago++;
}

// http://www.the-art-of-web.com/javascript/validate-password/
function checkPassword(str) {
    // at least one lowercase and one uppercase letter or number
    // at least five characters (letters, numbers or special characters)
    var re = /^(?=.*[A-Z\d])(?=.*[a-z])[\w~!@#$%^&*\(\)<>,.\?;:{}\[\]\\|]{5,}$/;
    return re.test(str);
}

function zeroPad(number, positions) {
    var zeros = "";
    for (var i = 0; i < positions; i++) {
        zeros += "0";
    }
    return (zeros + number).slice(-positions);
}

function loadTimeZones() {

    var time_zones = [
        -720, -660, -600, -570, -540,
        -480, -420, -360, -300, -240,
        -210, -180, -120, -60, 0,
        60, 120, 180, 210, 240,
        270, 300, 330, 345, 360,
        390, 420, 480, 510, 525,
        540, 570, 600, 630, 660,
        720, 765, 780, 840
    ];

    for (var i in time_zones) {
        var value = time_zones[i];
        var offset = value >= 0 ? value : -value;
        var text = "GMT" + (value >= 0 ? "+" : "-") +
            zeroPad(parseInt(offset / 60, 10), 2) + ":" +
            zeroPad(offset % 60, 2);
        $("select[name='ntpOffset']").append(
            $("<option></option>").
                attr("value",value).
                text(text));
    }

}

function validateForm(form) {

    // password
    var adminPass1 = $("input[name='adminPass']", form).first().val();
    if (adminPass1.length > 0 && !checkPassword(adminPass1)) {
        alert("The password you have entered is not valid, it must have at least 5 characters, 1 lowercase and 1 uppercase or number!");
        return false;
    }

    var adminPass2 = $("input[name='adminPass']", form).last().val();
    if (adminPass1 !== adminPass2) {
        alert("Passwords are different!");
        return false;
    }

    return true;

}

function getValue(element) {

    if ($(element).attr("type") === "checkbox") {
        return $(element).is(":checked") ? 1 : 0;
    } else if ($(element).attr("type") === "radio") {
        if (!$(element).is(":checked")) {
            return null;
        }
    }

    return $(element).val();

}

function addValue(data, name, value) {

    // These fields will always be a list of values
    var is_group = [
        "ssid", "pass", "gw", "mask", "ip", "dns",
        "schEnabled", "schSwitch","schAction","schType","schHour","schMinute","schWDs",
        "relayBoot", "relayPulse", "relayTime",
        "mqttGroup", "mqttGroupInv", "relayOnDisc",
        "dczRelayIdx", "dczMagnitude",
        "tspkRelay", "tspkMagnitude",
        "ledMode",
        "adminPass"
    ];

    if (name in data) {
        if (!Array.isArray(data[name])) {
            data[name] = [data[name]];
        }
        data[name].push(value);
    } else if (is_group.indexOf(name) >= 0) {
        data[name] = [value];
    } else {
        data[name] = value;
    }

}

function getData(form) {

    var data = {};

    // Populate data
    $("input,select", form).each(function() {
        var name = $(this).attr("name");
        var value = getValue(this);
        if (null !== value) {
            addValue(data, name, value);
        }
    });

    // Post process
    addValue(data, "schSwitch", 0xFF);
    delete data["filename"];
    delete data["rfbcode"];

    return data;

}

function randomString(length, chars) {
    var mask = "";
    if (chars.indexOf("a") > -1) { mask += "abcdefghijklmnopqrstuvwxyz"; }
    if (chars.indexOf("A") > -1) { mask += "ABCDEFGHIJKLMNOPQRSTUVWXYZ"; }
    if (chars.indexOf("#") > -1) { mask += "0123456789"; }
    if (chars.indexOf("@") > -1) { mask += "ABCDEF"; }
    if (chars.indexOf("!") > -1) { mask += "~`!@#$%^&*()_+-={}[]:\";'<>?,./|\\"; }
    var result = "";
    for (var i = length; i > 0; --i) {
        result += mask[Math.round(Math.random() * (mask.length - 1))];
    }
    return result;
}

function generateAPIKey() {
    var apikey = randomString(16, "@#");
    $("input[name='apiKey']").val(apikey);
    return false;
}

function getJson(str) {
    try {
        return JSON.parse(str);
    } catch (e) {
        return false;
    }
}

// -----------------------------------------------------------------------------
// Actions
// -----------------------------------------------------------------------------

function sendAction(action, data) {
    websock.send(JSON.stringify({action: action, data: data}));
}

function sendConfig(data) {
    websock.send(JSON.stringify({config: data}));
}

function resetOriginals() {
    $("input,select").each(function() {
        $(this).attr("original", $(this).val());
    });
    numReboot = numReconnect = numReload = 0;
}

function doReload(milliseconds) {
    setTimeout(function() {
        window.location.reload();
    }, parseInt(milliseconds, 10));
}

/**
 * Check a file object to see if it is a valid firmware image
 * The file first byte should be 0xE9
 * @param  {file}       file        File object
 * @param  {Function}   callback    Function to call back with the result
 */
function checkFirmware(file, callback) {

    var reader = new FileReader();

    reader.onloadend = function(evt) {
        if (FileReader.DONE === evt.target.readyState) {
            callback(0xE9 === evt.target.result.charCodeAt(0));
        }
    };

    var blob = file.slice(0, 1);
    reader.readAsBinaryString(blob);

}

function doUpgrade() {

    var file = $("input[name='upgrade']")[0].files[0];

    if (typeof file === "undefined") {
        alert("First you have to select a file from your computer.");
        return false;
    }

    if (file.size > free_size) {
        alert("Image it too large to fit in the available space for OTA. Consider doing a two-step update.");
        return false;
    }

    checkFirmware(file, function(ok) {

        if (!ok) {
            alert("The file does not seem to be a valid firmware image.");
            return;
        }

        var data = new FormData();
        data.append("upgrade", file, file.name);

        $.ajax({

            // Your server script to process the upload
            url: webhost + "upgrade",
            type: "POST",

            // Form data
            data: data,

            // Tell jQuery not to process data or worry about content-type
            // You *must* include these options!
            cache: false,
            contentType: false,
            processData: false,

            success: function(data, text) {
                $("#upgrade-progress").hide();
                if ("OK" === data) {
                    alert("Firmware image uploaded, board rebooting. This page will be refreshed in 5 seconds.");
                    doReload(5000);
                } else {
                    alert("There was an error trying to upload the new image, please try again (" + data + ").");
                }
            },

            // Custom XMLHttpRequest
            xhr: function() {
                $("#upgrade-progress").show();
                var myXhr = $.ajaxSettings.xhr();
                if (myXhr.upload) {
                    // For handling the progress of the upload
                    myXhr.upload.addEventListener("progress", function(e) {
                        if (e.lengthComputable) {
                            $("progress").attr({ value: e.loaded, max: e.total });
                        }
                    } , false);
                }
                return myXhr;
            }

        });

    });

    return false;

}

function doUpdatePassword() {
    var form = $("#formPassword");
    if (validateForm(form)) {
        sendConfig(getData(form));
    }
    return false;
}

function checkChanges() {

    if (numChanged > 0) {
        var response = window.confirm("Some changes have not been saved yet, do you want to save them first?");
        if (response) {
            doUpdate();
        }
    }

}

function doAction(question, action) {

    checkChanges();

    if (question) {
        var response = window.confirm(question);
        if (false === response) {
            return false;
        }
    }

    sendAction(action, {});
    doReload(5000);
    return false;

}

function doReboot(ask) {

    var question = (typeof ask === "undefined" || false === ask) ?
        null :
        "Are you sure you want to reboot the device?";
    return doAction(question, "reboot");

}

function doReconnect(ask) {

    var question = (typeof ask === "undefined" || false === ask) ?
        null :
        "Are you sure you want to disconnect from the current WIFI network?";
    return doAction(question, "reconnect");

}

function doUpdate() {

    var form = $("#formSave");
    if (validateForm(form)) {

        // Get data
        sendConfig(getData(form));

        // Empty special fields
        $(".pwrExpected").val(0);
        $("input[name='pwrResetCalibration']").
            prop("checked", false).
            iphoneStyle("refresh");

        // Change handling
        numChanged = 0;
        setTimeout(function() {

            var response;

            if (numReboot > 0) {
                response = window.confirm("You have to reboot the board for the changes to take effect, do you want to do it now?");
                if (response) { doReboot(false); }
            } else if (numReconnect > 0) {
                response = window.confirm("You have to reconnect to the WiFi for the changes to take effect, do you want to do it now?");
                if (response) { doReconnect(false); }
            } else if (numReload > 0) {
                response = window.confirm("You have to reload the page to see the latest changes, do you want to do it now?");
                if (response) { doReload(0); }
            }

            resetOriginals();

        }, 1000);

    }

    return false;

}

function doBackup() {
    document.getElementById("downloader").src = webhost + "config";
    return false;
}

function onFileUpload(event) {

    var inputFiles = this.files;
    if (typeof inputFiles === "undefined" || inputFiles.length === 0) {
        return false;
    }
    var inputFile = inputFiles[0];
    this.value = "";

    var response = window.confirm("Previous settings will be overwritten. Are you sure you want to restore this settings?");
    if (!response) {
        return false;
    }

    var reader = new FileReader();
    reader.onload = function(e) {
        var data = getJson(e.target.result);
        if (data) {
            sendAction("restore", data);
        } else {
            alert(messages[4]);
        }
    };
    reader.readAsText(inputFile);

    return false;

}

function doRestore() {
    if (typeof window.FileReader !== "function") {
        alert("The file API isn't supported on this browser yet.");
    } else {
        $("#uploader").click();
    }
    return false;
}

function doFactoryReset() {
    var response = window.confirm("Are you sure you want to restore to factory settings?");
    if (response === false) {
        return false;
    }
    websock.send(JSON.stringify({"action": "factory_reset"}));
    doReload(5000);
    return false;
}

function doToggle(element, value) {
    var id = parseInt(element.attr("data"), 10);
    sendAction("relay", {id: id, status: value ? 1 : 0 });
    return false;
}

function doScan() {
    $("#scanResult").html("");
    $("div.scan.loading").show();
    sendAction("scan", {});
    return false;
}

function doHAConfig() {
    $("#haConfig").html("");
    sendAction("haconfig", {});
    return false;
}

function doDebugCommand() {
    var el = $("input[name='dbgcmd']");
    var command = el.val();
    el.val("");
    sendAction("dbgcmd", {command: command});
    return false;
}

// -----------------------------------------------------------------------------
// Visualization
// -----------------------------------------------------------------------------

function toggleMenu() {
    $("#layout").toggleClass("active");
    $("#menu").toggleClass("active");
    $("#menuLink").toggleClass("active");
}

function showPanel() {
    $(".panel").hide();
    $("#" + $(this).attr("data")).show();
    if ($("#layout").hasClass("active")) { toggleMenu(); }
    $("input[type='checkbox']").
        iphoneStyle("calculateDimensions").
        iphoneStyle("refresh");
}

// -----------------------------------------------------------------------------
// Relays & magnitudes mapping
// -----------------------------------------------------------------------------

function createRelayList(data, container, template_name) {

    var current = $("#" + container + " > div").length;
    if (current > 0) { return; }

    var template = $("#" + template_name + " .pure-g")[0];
    for (var i in data) {
        var line = $(template).clone();
        $("label", line).html("Switch #" + i);
        $("input", line).attr("tabindex", 40 + i).val(data[i]);
        line.appendTo("#" + container);
    }

}

function createMagnitudeList(data, container, template_name) {

    var current = $("#" + container + " > div").length;
    if (current > 0) { return; }

    var template = $("#" + template_name + " .pure-g")[0];
    for (var i in data) {
        var magnitude = data[i];
        var line = $(template).clone();
        $("label", line).html(magnitudeType(magnitude.type) + " #" + parseInt(magnitude.index, 10));
        $("div.hint", line).html(magnitude.name);
        $("input", line).attr("tabindex", 40 + i).val(magnitude.idx);
        line.appendTo("#" + container);
    }

}

// -----------------------------------------------------------------------------
// Wifi
// -----------------------------------------------------------------------------

function delNetwork() {
    var parent = $(this).parents(".pure-g");
    $(parent).remove();
}

function moreNetwork() {
    var parent = $(this).parents(".pure-g");
    $(".more", parent).toggle();
}

function addNetwork() {

    var numNetworks = $("#networks > div").length;
    if (numNetworks >= maxNetworks) {
        alert("Max number of networks reached");
        return null;
    }

    var tabindex = 200 + numNetworks * 10;
    var template = $("#networkTemplate").children();
    var line = $(template).clone();
    $(line).find("input").each(function() {
        $(this).attr("tabindex", tabindex);
        tabindex++;
    });
    $(line).find(".button-del-network").on("click", delNetwork);
    $(line).find(".button-more-network").on("click", moreNetwork);
    line.appendTo("#networks");

    return line;

}

// -----------------------------------------------------------------------------
// Relays scheduler
// -----------------------------------------------------------------------------
function delSchedule() {
    var parent = $(this).parents(".pure-g");
    $(parent).remove();
}

function moreSchedule() {
    var parent = $(this).parents(".pure-g");
    $("div.more", parent).toggle();
}

function addSchedule(event) {
    var numSchedules = $("#schedules > div").length;
    if (numSchedules >= maxSchedules) {
        alert("Max number of schedules reached");
        return null;
    }
    var tabindex = 200 + numSchedules * 10;
    var template = $("#scheduleTemplate").children();
    var line = $(template).clone();

    template = $("#" + event.data.schType + "ActionTemplate").children();
    var actionLine = template.clone();
    $(line).find("#schActionDiv").append(actionLine);

    $(line).find("input").each(function() {
        $(this).attr("tabindex", tabindex);
        tabindex++;
    });
    $(line).find(".button-del-schedule").on("click", delSchedule);
    $(line).find(".button-more-schedule").on("click", moreSchedule);
    var ena = $(line).find(":checkbox");
    ena.prop("checked", false).iphoneStyle("refresh");
    line.appendTo("#schedules");
    return line;
}

// -----------------------------------------------------------------------------
// Relays
// -----------------------------------------------------------------------------

function initRelays(data) {

    var current = $("#relays > div").length;
    if (current > 0) { return; }

    var template = $("#relayTemplate .pure-g")[0];
    for (var i=0; i<data.length; i++) {

        // Add relay fields
        var line = $(template).clone();
        $(".id", line).html(i);
        $("input", line).attr("data", i);
        line.appendTo("#relays");
        $(":checkbox", line).iphoneStyle({
            onChange: doToggle,
            resizeContainer: true,
            resizeHandle: true,
            checkedLabel: "ON",
            uncheckedLabel: "OFF"
        });

        // Populate the relay SELECTs
        $("select.isrelay").append(
            $("<option></option>").attr("value",i).text("Switch #" + i));

    }


}

function initRelayConfig(data) {

    var current = $("#relayConfig > div").length;
    if (current > 0) { return; }

    var template = $("#relayConfigTemplate").children();
    for (var i in data) {
        var relay = data[i];
        var line = $(template).clone();
        $("span.gpio", line).html(relay.gpio);
        $("span.id", line).html(i);
        $("select[name='relayBoot']", line).val(relay.boot);
        $("select[name='relayPulse']", line).val(relay.pulse);
        $("input[name='relayTime']", line).val(relay.pulse_ms);
        $("input[name='mqttGroup']", line).val(relay.group);
        $("select[name='mqttGroupInv']", line).val(relay.group_inv);
        $("select[name='relayOnDisc']", line).val(relay.on_disc);
        line.appendTo("#relayConfig");
    }

}

// -----------------------------------------------------------------------------
// Sensors & Magnitudes
// -----------------------------------------------------------------------------

function initMagnitudes(data) {

    // check if already initialized
    var done = $("#magnitudes > div").length;
    if (done > 0) { return; }

    // add templates
    var template = $("#magnitudeTemplate").children();
    for (var i in data) {
        var magnitude = data[i];
        var line = $(template).clone();
        $("label", line).html(magnitudeType(magnitude.type) + " #" + parseInt(magnitude.index, 10));
        $("div.hint", line).html(magnitude.description);
        $("input", line).attr("data", i);
        line.appendTo("#magnitudes");
    }

}

// -----------------------------------------------------------------------------
// Lights
// -----------------------------------------------------------------------------

function initColorRGB() {

    // check if already initialized
    var done = $("#colors > div").length;
    if (done > 0) { return; }

    // add template
    var template = $("#colorRGBTemplate").children();
    var line = $(template).clone();
    line.appendTo("#colors");

    // init color wheel
    $("input[name='color']").wheelColorPicker({
        sliders: "wrgbp"
    }).on("sliderup", function() {
        var value = $(this).wheelColorPicker("getValue", "css");
        sendAction("color", {rgb: value});
    });

    // init bright slider
    $("#brightness").on("change", function() {
        var value = $(this).val();
        var parent = $(this).parents(".pure-g");
        $("span", parent).html(value);
        sendAction("color", {brightness: value});
    });

}

function initColorHSV() {

    // check if already initialized
    var done = $("#colors > div").length;
    if (done > 0) { return; }

    // add template
    var template = $("#colorHSVTemplate").children();
    var line = $(template).clone();
    line.appendTo("#colors");

    // init color wheel
    $("input[name='color']").wheelColorPicker({
        sliders: "whsvp"
    }).on("sliderup", function() {
        var color = $(this).wheelColorPicker("getColor");
        var value = parseInt(color.h * 360, 10) + "," + parseInt(color.s * 100, 10) + "," + parseInt(color.v * 100, 10);
        sendAction("color", {hsv: value});
    });

}

function initChannels(num) {

    // check if already initialized
    var done = $("#channels > div").length > 0;
    if (done) { return; }

    // does it have color channels?
    var colors = $("#colors > div").length > 0;

    // calculate channels to create
    var max = num;
    if (colors) {
        max = num % 3;
        if ((max > 0) & useWhite) {
            max--;
        }
    }
    var start = num - max;

    var onChannelSliderChange = function() {
        var id = $(this).attr("data");
        var value = $(this).val();
        var parent = $(this).parents(".pure-g");
        $("span", parent).html(value);
        sendAction("channel", {id: id, value: value});
    };

    // add templates
    var template = $("#channelTemplate").children();
    for (var i=0; i<max; i++) {

        var channel_id = start + i;
        var line = $(template).clone();
        $("span.slider", line).attr("data", channel_id);
        $("input.slider", line).attr("data", channel_id).on("change", onChannelSliderChange);
        $("label", line).html("Channel " + (channel_id + 1));

        line.appendTo("#channels");

        $("select.islight").append(
            $("<option></option>").attr("value",i).text("Light #" + i));

    }

}

// -----------------------------------------------------------------------------
// RFBridge
// -----------------------------------------------------------------------------

function rfbLearn() {
    var parent = $(this).parents(".pure-g");
    var input = $("input", parent);
    sendAction("rfblearn", {id: input.attr("data-id"), status: input.attr("data-status")});
}

function rfbForget() {
    var parent = $(this).parents(".pure-g");
    var input = $("input", parent);
    sendAction("rfbforget", {id: input.attr("data-id"), status: input.attr("data-status")});
}

function rfbSend() {
    var parent = $(this).parents(".pure-g");
    var input = $("input", parent);
    sendAction("rfbsend", {id: input.attr("data-id"), status: input.attr("data-status"), data: input.val()});
}

function addRfbNode() {

    var numNodes = $("#rfbNodes > legend").length;

    var template = $("#rfbNodeTemplate").children();
    var line = $(template).clone();
    var status = true;
    $("span", line).html(numNodes);
    $(line).find("input").each(function() {
        $(this).attr("data-id", numNodes);
        $(this).attr("data-status", status ? 1 : 0);
        status = !status;
    });
    $(line).find(".button-rfb-learn").on("click", rfbLearn);
    $(line).find(".button-rfb-forget").on("click", rfbForget);
    $(line).find(".button-rfb-send").on("click", rfbSend);
    line.appendTo("#rfbNodes");

    return line;
}

// -----------------------------------------------------------------------------
// Processing
// -----------------------------------------------------------------------------

function processData(data) {

    // title
    if ("app_name" in data) {
        var title = data.app_name;
		if ("app_version" in data) {
			title = title + " " + data.app_version;
		}
        $("span[name=title]").html(title);
        if ("hostname" in data) {
            title = data.hostname + " - " + title;
        }
        document.title = title;
    }

    Object.keys(data).forEach(function(key) {

        var i;
        var value = data[key];

        // ---------------------------------------------------------------------
        // Web mode
        // ---------------------------------------------------------------------

        if ("webMode" === key) {
            password = (1 === value);
            $("#layout").toggle(!password);
            $("#password").toggle(password);
        }

        // ---------------------------------------------------------------------
        // Actions
        // ---------------------------------------------------------------------

        if ("action" === key) {
            if ("reload" === data.action) { doReload(1000); }
            return;
        }

        // ---------------------------------------------------------------------
        // RFBridge
        // ---------------------------------------------------------------------

        if ("rfbCount" === key) {
            for (i=0; i<data.rfbCount; i++) { addRfbNode(); }
            return;
        }

        if ("rfbrawVisible" === key) {
            $("input[name='rfbcode']").attr("maxlength", 116);
        }

        if ("rfb" === key) {
            var nodes = data.rfb;
            for (i in nodes) {
                var node = nodes[i];
                $("input[name='rfbcode'][data-id='" + node.id + "'][data-status='" + node.status + "']").val(node.data);
            }
            return;
        }

        // ---------------------------------------------------------------------
        // Lights
        // ---------------------------------------------------------------------

        if ("rgb" === key) {
            initColorRGB();
            $("input[name='color']").wheelColorPicker("setValue", value, true);
            return;
        }

        if ("hsv" === key) {
            initColorHSV();
            // wheelColorPicker expects HSV to be between 0 and 1 all of them
            var chunks = value.split(",");
            var obj = {};
            obj.h = chunks[0] / 360;
            obj.s = chunks[1] / 100;
            obj.v = chunks[2] / 100;
            $("input[name='color']").wheelColorPicker("setColor", obj);
            return;
        }

        if ("brightness" === key) {
            $("#brightness").val(value);
            $("span.brightness").html(value);
            return;
        }

        if ("channels" === key) {
            var len = value.length;
            initChannels(len);
            for (i in value) {
                var ch = value[i];
                $("input.slider[data=" + i + "]").val(ch);
                $("span.slider[data=" + i + "]").html(ch);
            }
            return;
        }

        if ("useWhite" === key) {
            useWhite = value;
        }

        // ---------------------------------------------------------------------
        // Sensors & Magnitudes
        // ---------------------------------------------------------------------

        if ("magnitudes" === key) {
            initMagnitudes(value);
            for (i in value) {
                var magnitude = value[i];
                var error = magnitude.error || 0;
                var text = (0 === error) ?
                    magnitude.value + magnitude.units :
                    magnitudeError(error);
                $("input[name='magnitude'][data='" + i + "']").val(text);
            }
            return;
        }

        // ---------------------------------------------------------------------
        // WiFi
        // ---------------------------------------------------------------------

        if ("maxNetworks" === key) {
            maxNetworks = parseInt(value, 10);
            return;
        }

        if ("wifi" === key) {
            for (i in value) {
                var wifi = value[i];
                var nwk_line = addNetwork();
                Object.keys(wifi).forEach(function(key) {
                    $("input[name='" + key + "']", nwk_line).val(wifi[key]);
                });
            }
            return;
        }

        if ("scanResult" === key) {
            $("div.scan.loading").hide();
            $("#scanResult").show();
        }

        // -----------------------------------------------------------------------------
        // Home Assistant
        // -----------------------------------------------------------------------------

        if ("haConfig" === key) {
            $("#haConfig").show();
        }

        // -----------------------------------------------------------------------------
        // Relays scheduler
        // -----------------------------------------------------------------------------

        if ("maxSchedules" === key) {
            maxSchedules = parseInt(value, 10);
            return;
        }

        if ("schedule" === key) {
            for (i in value) {
                var schedule = value[i];
                var sch_line = addSchedule({ data: {schType: schedule["schType"] }});

                Object.keys(schedule).forEach(function(key) {
                    var sch_value = schedule[key];
                    $("input[name='" + key + "']", sch_line).val(sch_value);
                    $("select[name='" + key + "']", sch_line).prop("value", sch_value);
                    $(":checkbox[name='" + key + "']", sch_line).
                        prop("checked", sch_value).
                        iphoneStyle("refresh");
                });
            }
            return;
        }

        // ---------------------------------------------------------------------
        // Relays
        // ---------------------------------------------------------------------

        if ("relayStatus" === key) {
            initRelays(value);
            for (i in value) {

                // Set the status for each relay
                $("input.relayStatus[data='" + i + "']").
                    prop("checked", value[i]).
                    iphoneStyle("refresh");

            }
            return;
        }

        // Relay configuration
        if ("relayConfig" === key) {
            initRelayConfig(value);
            return;
        }

        // ---------------------------------------------------------------------
        // Domoticz
        // ---------------------------------------------------------------------

        // Domoticz - Relays
        if ("dczRelays" === key) {
            createRelayList(value, "dczRelays", "dczRelayTemplate");
            return;
        }

        // Domoticz - Magnitudes
        if ("dczMagnitudes" === key) {
            createMagnitudeList(value, "dczMagnitudes", "dczMagnitudeTemplate");
            return;
        }

        // ---------------------------------------------------------------------
        // Thingspeak
        // ---------------------------------------------------------------------

        // Thingspeak - Relays
        if ("tspkRelays" === key) {
            createRelayList(value, "tspkRelays", "tspkRelayTemplate");
            return;
        }

        // Thingspeak - Magnitudes
        if ("tspkMagnitudes" === key) {
            createMagnitudeList(value, "tspkMagnitudes", "tspkMagnitudeTemplate");
            return;
        }

        // ---------------------------------------------------------------------
        // General
        // ---------------------------------------------------------------------

        // Messages
        if ("message" === key) {
            window.alert(messages[value]);
            return;
        }

<<<<<<< HEAD
        if ("weblog" === key) {
            $("#weblog").append(value);
            $("#weblog").scrollTop($("#weblog")[0].scrollHeight - $("#weblog").height());
            return;
=======

        if ("colorVisible" === key) {
            $(".button-add-light-schedule").show();
        }

        if ("relayVisible" === key) {
            $(".button-add-switch-schedule").show();
>>>>>>> 29976f99
        }

        // Enable options
        var position = key.indexOf("Visible");
        if (position > 0 && position === key.length - 7) {
            var module = key.slice(0,-7);
            $(".module-" + module).show();
            return;
        }

        if ("now" === key) {
            now = value;
            ago = 0;
            return;
        }

        if ("free_size" === key) {
            free_size = parseInt(value, 10);
        }

        // Pre-process
        if ("network" === key) {
            value = value.toUpperCase();
        }
        if ("mqttStatus" === key) {
            value = value ? "CONNECTED" : "NOT CONNECTED";
        }
        if ("ntpStatus" === key) {
            value = value ? "SYNC'D" : "NOT SYNC'D";
        }
        if ("uptime" === key) {
            var uptime  = parseInt(value, 10);
            var seconds = uptime % 60; uptime = parseInt(uptime / 60, 10);
            var minutes = uptime % 60; uptime = parseInt(uptime / 60, 10);
            var hours   = uptime % 24; uptime = parseInt(uptime / 24, 10);
            var days    = uptime;
            value = days + "d " + zeroPad(hours, 2) + "h " + zeroPad(minutes, 2) + "m " + zeroPad(seconds, 2) + "s";
        }

        // ---------------------------------------------------------------------
        // Matching
        // ---------------------------------------------------------------------

        var pre;
        var post;

        // Look for INPUTs
        var input = $("input[name='" + key + "']");
        if (input.length > 0) {
            if (input.attr("type") === "checkbox") {
                input.
                    prop("checked", value).
                    iphoneStyle("refresh");
            } else if (input.attr("type") === "radio") {
                input.val([value]);
            } else {
                pre = input.attr("pre") || "";
                post = input.attr("post") || "";
                input.val(pre + value + post);
            }
        }

        // Look for SPANs
        var span = $("span[name='" + key + "']");
        if (span.length > 0) {
            pre = span.attr("pre") || "";
            post = span.attr("post") || "";
            span.html(pre + value + post);
        }

        // Look for SELECTs
        var select = $("select[name='" + key + "']");
        if (select.length > 0) {
            select.val(value);
        }

    });

    // Auto generate an APIKey if none defined yet
    if ($("input[name='apiKey']").val() === "") {
        generateAPIKey();
    }

    resetOriginals();

}

function hasChanged() {

    var newValue, originalValue;
    if ($(this).attr("type") === "checkbox") {
        newValue = $(this).prop("checked");
        originalValue = ($(this).attr("original") === "true");
    } else {
        newValue = $(this).val();
        originalValue = $(this).attr("original");
    }
    var hasChanged = $(this).attr("hasChanged") || 0;
    var action = $(this).attr("action");

    if (typeof originalValue === "undefined") { return; }
    if ("none" === action) { return; }

    if (newValue !== originalValue) {
        if (0 === hasChanged) {
            ++numChanged;
            if ("reconnect" === action) { ++numReconnect; }
            if ("reboot" === action) { ++numReboot; }
            if ("reload" === action) { ++numReload; }
            $(this).attr("hasChanged", 1);
        }
    } else {
        if (1 === hasChanged) {
            --numChanged;
            if ("reconnect" === action) { --numReconnect; }
            if ("reboot" === action) { --numReboot; }
            if ("reload" === action) { --numReload; }
            $(this).attr("hasChanged", 0);
        }
    }

}

// -----------------------------------------------------------------------------
// Init & connect
// -----------------------------------------------------------------------------

function connect(host) {

    if (typeof host === "undefined") {
        host = window.location.href.replace("#", "");
    } else {
        if (host.indexOf("http") !== 0) {
            host = "http://" + host + "/";
        }
    }
    if (host.indexOf("http") !== 0) { return; }

    webhost = host;
    wshost = host.replace("http", "ws") + "ws";

    if (websock) { websock.close(); }
    websock = new WebSocket(wshost);
    websock.onmessage = function(evt) {
        var data = getJson(evt.data.replace(/\n/g, "\\n").replace(/\r/g, "\\r").replace(/\t/g, "\\t"));
        if (data) {
            processData(data);
        }
    };
}

$(function() {

    initMessages();
    loadTimeZones();
    setInterval(function() { keepTime(); }, 1000);

    $("#menuLink").on("click", toggleMenu);
    $(".pure-menu-link").on("click", showPanel);
    $("progress").attr({ value: 0, max: 100 });

    $(".button-update").on("click", doUpdate);
    $(".button-update-password").on("click", doUpdatePassword);
    $(".button-reboot").on("click", doReboot);
    $(".button-reconnect").on("click", doReconnect);
    $(".button-wifi-scan").on("click", doScan);
    $(".button-ha-config").on("click", doHAConfig);
    $(".button-dbgcmd").on("click", doDebugCommand);
    $("input[name='dbgcmd']").enterKey(doDebugCommand);
    $(".button-settings-backup").on("click", doBackup);
    $(".button-settings-restore").on("click", doRestore);
    $(".button-settings-factory").on("click", doFactoryReset);
    $("#uploader").on("change", onFileUpload);
    $(".button-upgrade").on("click", doUpgrade);

    $(".button-apikey").on("click", generateAPIKey);
    $(".button-upgrade-browse").on("click", function() {
        $("input[name='upgrade']")[0].click();
        return false;
    });
    $("input[name='upgrade']").change(function (){
        var file = this.files[0];
        $("input[name='filename']").val(file.name);
    });
    $(".button-add-network").on("click", function() {
        $(".more", addNetwork()).toggle();
    });
    $(".button-add-switch-schedule").on("click", { schType: "switch" }, addSchedule);
    $(".button-add-light-schedule").on("click", { schType: "light" }, addSchedule);

    $(document).on("change", "input", hasChanged);
    $(document).on("change", "select", hasChanged);

    connect();

});<|MERGE_RESOLUTION|>--- conflicted
+++ resolved
@@ -657,7 +657,9 @@
     var template = $("#scheduleTemplate").children();
     var line = $(template).clone();
 
-    template = $("#" + event.data.schType + "ActionTemplate").children();
+    var type = (1 === event.data.schType) ? "switch" : "light";
+
+    template = $("#" + type + "ActionTemplate").children();
     var actionLine = template.clone();
     $(line).find("#schActionDiv").append(actionLine);
 
@@ -847,7 +849,7 @@
         line.appendTo("#channels");
 
         $("select.islight").append(
-            $("<option></option>").attr("value",i).text("Light #" + i));
+            $("<option></option>").attr("value",i).text("Channel #" + i));
 
     }
 
@@ -1004,6 +1006,14 @@
             useWhite = value;
         }
 
+        if ("colorVisible" === key) {
+            $(".button-add-light-schedule").show();
+        }
+
+        if ("relayVisible" === key) {
+            $(".button-add-switch-schedule").show();
+        }
+
         // ---------------------------------------------------------------------
         // Sensors & Magnitudes
         // ---------------------------------------------------------------------
@@ -1145,20 +1155,11 @@
             return;
         }
 
-<<<<<<< HEAD
+        // Web log
         if ("weblog" === key) {
             $("#weblog").append(value);
             $("#weblog").scrollTop($("#weblog")[0].scrollHeight - $("#weblog").height());
             return;
-=======
-
-        if ("colorVisible" === key) {
-            $(".button-add-light-schedule").show();
-        }
-
-        if ("relayVisible" === key) {
-            $(".button-add-switch-schedule").show();
->>>>>>> 29976f99
         }
 
         // Enable options
@@ -1346,8 +1347,8 @@
     $(".button-add-network").on("click", function() {
         $(".more", addNetwork()).toggle();
     });
-    $(".button-add-switch-schedule").on("click", { schType: "switch" }, addSchedule);
-    $(".button-add-light-schedule").on("click", { schType: "light" }, addSchedule);
+    $(".button-add-switch-schedule").on("click", { schType: "1" }, addSchedule);
+    $(".button-add-light-schedule").on("click", { schType: "2" }, addSchedule);
 
     $(document).on("change", "input", hasChanged);
     $(document).on("change", "select", hasChanged);
