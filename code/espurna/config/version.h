#define APP_NAME                "ESPURNA"
<<<<<<< HEAD
#define APP_VERSION             "1.13.1z"
#define APP_REVISION            "d543fee"
=======
#define APP_VERSION             "1.13.1"
>>>>>>> b5ecdfbb
#define APP_AUTHOR              "xose.perez@gmail.com"
#define APP_WEBSITE             "http://tinkerman.cat"
#define CFG_VERSION             4<|MERGE_RESOLUTION|>--- conflicted
+++ resolved
@@ -1,10 +1,5 @@
 #define APP_NAME                "ESPURNA"
-<<<<<<< HEAD
-#define APP_VERSION             "1.13.1z"
-#define APP_REVISION            "d543fee"
-=======
-#define APP_VERSION             "1.13.1"
->>>>>>> b5ecdfbb
+#define APP_VERSION             "1.13.2a"
 #define APP_AUTHOR              "xose.perez@gmail.com"
 #define APP_WEBSITE             "http://tinkerman.cat"
 #define CFG_VERSION             4